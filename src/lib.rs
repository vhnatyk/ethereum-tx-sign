<<<<<<< HEAD
#![deny(warnings)]
=======
// #![deny(warnings)]
extern crate ethereum_types;
>>>>>>> 1cc16992
extern crate serde;
pub extern crate web3;
#[macro_use]
extern crate serde_derive;
<<<<<<< HEAD
pub extern crate rlp;
extern crate secp256k1;
extern crate tiny_keccak;

=======
extern crate hex;
extern crate rlp;
extern crate secp256k1;
extern crate serde_json;
extern crate tiny_keccak;
>>>>>>> 1cc16992

mod raw_transaction;

pub use self::raw_transaction::RawTransaction;<|MERGE_RESOLUTION|>--- conflicted
+++ resolved
@@ -1,25 +1,13 @@
-<<<<<<< HEAD
-#![deny(warnings)]
-=======
 // #![deny(warnings)]
 extern crate ethereum_types;
->>>>>>> 1cc16992
 extern crate serde;
-pub extern crate web3;
 #[macro_use]
 extern crate serde_derive;
-<<<<<<< HEAD
-pub extern crate rlp;
-extern crate secp256k1;
-extern crate tiny_keccak;
-
-=======
 extern crate hex;
 extern crate rlp;
 extern crate secp256k1;
 extern crate serde_json;
 extern crate tiny_keccak;
->>>>>>> 1cc16992
 
 mod raw_transaction;
 
