
use rlp::RlpStream;
<<<<<<< HEAD

use secp256k1::key::SecretKey;
use secp256k1::Message;
use secp256k1::Secp256k1;
use tiny_keccak::keccak256;
use web3::types::{H160, H256, U256};
=======
use secp256k1::{Message, Secp256k1, SecretKey};

use tiny_keccak::Hasher;
use tiny_keccak::Keccak;

>>>>>>> 1cc16992
/// Description of a Transaction, pending or in the chain.
#[derive(Debug, Default, Clone, PartialEq, Deserialize, Serialize)]
pub struct RawTransaction {
    /// Nonce
    pub nonce: U256,
    /// Recipient (None when contract creation)
    pub to: Option<H160>,
    /// Transfered value
    pub value: U256,
    /// Gas Price
    #[serde(rename = "gasPrice")]
    pub gas_price: U256,
    /// Gas amount
    pub gas: U256,
    /// Input data
    pub data: Vec<u8>,
}

use std::str::FromStr;

impl RawTransaction {
    /// Convert integer strings into U256
    fn str_to_u256(s: &str) -> U256 {
        U256::from_dec_str(s).unwrap()
    }

    /// Generate new raw Ethereum transaction
    pub fn new(
        nonce: &str,
        gas_price: &str,
        gas: &str,
        to: &str,
        value: &str,
        data: &str,
    ) -> Result<Self, ()> {
        Ok(Self {
            nonce: Self::str_to_u256(nonce),
            gas_price: Self::str_to_u256(gas_price),
            gas: Self::str_to_u256(gas),
            to: Some(H160::from_str(&to.replace("0x", "")).unwrap()),
            value: Self::str_to_u256(value),
            data: data.as_bytes().to_vec(),
        })
    }

    /// Signs and returns the RLP-encoded transaction
    pub fn sign(&self, private_key: &H256, chain_id: &u8) -> Vec<u8> {
        let hash = self.hash(*chain_id);
        let sig = ecdsa_sign(&hash, &private_key.0, &chain_id);
        let mut tx = RlpStream::new();
        tx.begin_unbounded_list();
        self.encode(&mut tx);
        tx.append(&sig.v);
        tx.append(&sig.r);
        tx.append(&sig.s);
<<<<<<< HEAD
        tx.complete_unbounded_list();
        tx.out()
    }

    fn hash(&self, chain_id: u8) -> Vec<u8> {
=======
        tx.finalize_unbounded_list();
        tx.out()
    }

    /// Threshold signs and returns the transaction
    pub fn mp_ecdsa_sign<FSign>(&self, chain_id: &u8, tss_sign: FSign) -> Vec<u8>
    where
        FSign: Fn(&Vec<u8>) -> Vec<u8>,
    {
        let key_size = secp256k1::constants::SECRET_KEY_SIZE;
        let hash = self.hash(*chain_id);

        let sig_vec = tss_sign(&hash);
        assert_eq!(sig_vec.len(), key_size * 2 + 1);
        let recid = sig_vec[key_size * 2];
        println!("recid: {}", recid);
        let v = vec![recid + chain_id * 2 + 35]; //we receive as (27 + v).. so as per EIP155: (35-27) = 8
        println!("v: {}", v[0]);
        let mut tx = RlpStream::new();
        tx.begin_unbounded_list();
        self.encode(&mut tx);
        tx.append(&v);
        tx.append(&sig_vec.get(0..key_size).unwrap());
        tx.append(&sig_vec.get(key_size..key_size * 2).unwrap());
        tx.finalize_unbounded_list();
        tx.out()
    }

    pub fn hash(&self, chain_id: u8) -> Vec<u8> {
>>>>>>> 1cc16992
        let mut hash = RlpStream::new();
        hash.begin_unbounded_list();
        self.encode(&mut hash);
        hash.append(&mut vec![chain_id]);
        hash.append(&mut U256::zero());
        hash.append(&mut U256::zero());
        hash.finalize_unbounded_list();
        keccak256_hash(&hash.out())
    }

    fn encode(&self, s: &mut RlpStream) {
        s.append(&self.nonce);
        s.append(&self.gas_price);
        s.append(&self.gas);
        if let Some(ref t) = self.to {
            s.append(t);
        } else {
            s.append(&vec![]);
        }
        s.append(&self.value);
        s.append(&self.data);
    }
}

fn keccak256_hash(bytes: &[u8]) -> Vec<u8> {
    let mut keccak256 = Keccak::v256();
    keccak256.update(bytes);
    let mut output = [0u8; 32];
    keccak256.finalize(&mut output);
    output.to_vec()
}

fn ecdsa_sign(hash: &[u8], private_key: &[u8], chain_id: &u8) -> EcdsaSig {
    let s = Secp256k1::new();
    let msg = Message::from_slice(hash).unwrap();
    let key = SecretKey::from_slice(private_key).unwrap();
    let (v, sig_bytes) = s.sign_recoverable(&msg, &key).serialize_compact();

    EcdsaSig {
        v: vec![v.to_i32() as u8 + chain_id * 2 + 35],
        r: sig_bytes[0..32].to_vec(),
        s: sig_bytes[32..64].to_vec(),
    }
}

pub struct EcdsaSig {
    v: Vec<u8>,
    r: Vec<u8>,
    s: Vec<u8>,
}

#[cfg(test)]
mod test {
    pub struct TestTransaction {
        pub nonce: &'static str,
        pub gas_price: &'static str,
        pub gas: &'static str,
        pub to: &'static str,
        pub value: &'static str,
        pub data: &'static str,
        pub chain_id: u8,
        pub private_key: &'static str,
        pub signed_transaction: &'static str,
        pub transaction_hash: &'static str,
    }

    use super::RawTransaction;
    const ETHEREUM_NETWORK_KOVAN: u8 = 42;
    const ETHEREUM_NETWORK_RINKEBY: u8 = 4;
    const ETHEREUM_NETWORK_ROPSTEN: u8 = 3;
    const ETHEREUM_NETWORK_MAINNET: u8 = 1;

    use ethereum_types::H160;
    use std::str::FromStr;

    const TRANSACTIONS: [TestTransaction; 1] = [
        TestTransaction {
            nonce: "0",
            gas_price: "1000000000",
            gas: "21000",
            to: "0xB5D590A6aBf5E349C1b6C511Bc87CEAbFB3D7e65",
            value: "1000000000000000000",
            data: "",
            chain_id: ETHEREUM_NETWORK_ROPSTEN,
            private_key: "51ce358ffdcf208fadfb01a339f3ab715a89045a093777a44784d9e215277c1c",
            signed_transaction: "0xf86b80843b9aca0082520894b5d590a6abf5e349c1b6c511bc87ceabfb3d7e65880de0b6b3a76400008026a0e19742af3c215eca3b0391ab9edbf3cbad726a18c5209388ebdcccda028197baa034ec566c3d7bf23441873205a7abd6f5c37996a1a3889cdb83ecc20b14f9dcc3",
            transaction_hash: "0x9af5a0a7db1405ffe7de385fbb09d0eb67147f800496f4c185a712f4c374da6e"
        }/*,
        Transaction {
            nonce: "0",
            gas_price: "41000000000",
            gas: "40000",
            to: "0xa554952EEBBC85464F32B7b470F5B7077df4f7e2",
            value: "0",
            data: "Transaction 1",
            chain_id: 3 as u8,
            private_key: "51ce358ffdcf208fadfb01a339f3ab715a89045a093777a44784d9e215277c1c",
            signed_transaction: "0xf8718085098bca5a00829c4094a554952eebbc85464f32b7b470f5b7077df4f7e2808d5472616e73616374696f6e203129a086541fe081eb1a77cb14545fce6d9324c82dab0e1e62dd994662c3f3798ddce9a018be7c3a8aeb32e06d479ec2b17d398239589f3aa6f1896479c12fa8499754a1",
            transaction_hash: "0x145f0d0303ac319911044ff7fb708f23a0a7814c7bcadcec94fb7dbc74f76fff"
        },
        Transaction {
            nonce: "11",
            gas_price: "2000000000",
            gas: "100000",
            to: "0x52C3a8a79a521D10b25569847CB1a3FfB66550D6",
            value: "5000000000000000000",
            data: "Test Data",
            chain_id: 4 as u8,
            private_key: "763459f13c14e02490e71590fe0ebb43cd8758c4adc9fb4bc084b0a798f557e7",
            signed_transaction: "0xf8750b8477359400830186a09452c3a8a79a521d10b25569847cb1a3ffb66550d6884563918244f40000895465737420446174612ba0d2751ac5bc52917575ffb4354fbb9bf0fd339d9eabd3dc5f016b0f695c848afaa014e76c21d60dde6b2452db6bd16d97201ec89ffdfe3c9930646f843220cd99ae",
            transaction_hash: "0x437c266938314b6816014922202efb22a467fa87c8af40ae3d871cadac3de11e"
        },
        Transaction {
            nonce: "12345",
            gas_price: "2000000000",
            gas: "54000",
            to: "0x52C3a8a79a521D10b25569847CB1a3FfB66550D6",
            value: "1000000000000000000000",
            data: "Send 1000 ETH",
            chain_id: 1 as u8,
            private_key: "6cff516706e4eef887c3906f279efa86ac2eeb669b1a2a9f009e85c362fb640c",
            signed_transaction: "0xf87b823039847735940082d2f09452c3a8a79a521d10b25569847cb1a3ffb66550d6893635c9adc5dea000008d53656e6420313030302045544825a0c13bfa13ac09b33ebaf846c9f134633fe03d94b4a3b5b94a6266158740064744a04963f584f3e96c51dc1800b35781e97990771d767766fc5dd5d8913ec2e0858b",
            transaction_hash: "0x862e6475238f7ac42747fcc88373be739b60699563eb80b70a69f11409933761"
        },*/
    ];

    #[test]
    fn test_new_transaction() {
        TRANSACTIONS.iter().for_each(|transaction| {
            let tx = RawTransaction::new(
                transaction.nonce,
                transaction.gas_price,
                transaction.gas,
                transaction.to,
                transaction.value,
                transaction.data,
            )
            .unwrap();

            assert_eq!(format!("{}", tx.nonce), transaction.nonce);
        });
    }

    #[test]
    fn test_signs_transaction_eth() {
<<<<<<< HEAD

=======
>>>>>>> 1cc16992
        use ethereum_types::*;
        use raw_transaction::RawTransaction;
        use serde_json;
        use std::fs::File;
        use std::io::Read;
<<<<<<< HEAD
=======

>>>>>>> 1cc16992
        #[derive(Deserialize)]
        struct Signing {
            signed: Vec<u8>,
            private_key: H256,
        }

        let mut file = File::open("./test/test_txs.json").unwrap();
        let mut f_string = String::new();
        file.read_to_string(&mut f_string).unwrap();
        let txs: Vec<(RawTransaction, Signing)> = serde_json::from_str(&f_string).unwrap();
        let chain_id = 0;
        for (tx, signed) in txs.into_iter() {
            assert_eq!(signed.signed, tx.sign(&signed.private_key, &chain_id));
        }
    }

    #[test]
    fn test_signs_transaction_ropsten() {
<<<<<<< HEAD

=======
>>>>>>> 1cc16992
        use ethereum_types::*;
        use raw_transaction::RawTransaction;
        use serde_json;
        use std::fs::File;
        use std::io::Read;
<<<<<<< HEAD
=======

>>>>>>> 1cc16992
        #[derive(Deserialize)]
        struct Signing {
            signed: Vec<u8>,
            private_key: H256,
        }

        let mut file = File::open("./test/test_txs_ropsten.json").unwrap();
        let mut f_string = String::new();
        file.read_to_string(&mut f_string).unwrap();
        let txs: Vec<(RawTransaction, Signing)> = serde_json::from_str(&f_string).unwrap();
        let chain_id = 3;
        let mut fmt: String;
        for (tx, signed) in txs.into_iter() {
            assert_eq!(signed.signed, tx.sign(&signed.private_key, &chain_id));
            fmt = format!(
                "tx to: {} | tx hash: {} | signed tx: {}",
                tx.to.unwrap_or(H160::zero()),
                hex::encode(tx.hash(chain_id)),
                hex::encode(signed.signed)
            )
            .to_owned();
            println!("{}", &fmt);
        }
        // assert!(false);
    }
}<|MERGE_RESOLUTION|>--- conflicted
+++ resolved
@@ -1,19 +1,10 @@
-
+use ethereum_types::{H160, H256, U256};
 use rlp::RlpStream;
-<<<<<<< HEAD
-
-use secp256k1::key::SecretKey;
-use secp256k1::Message;
-use secp256k1::Secp256k1;
-use tiny_keccak::keccak256;
-use web3::types::{H160, H256, U256};
-=======
 use secp256k1::{Message, Secp256k1, SecretKey};
 
 use tiny_keccak::Hasher;
 use tiny_keccak::Keccak;
 
->>>>>>> 1cc16992
 /// Description of a Transaction, pending or in the chain.
 #[derive(Debug, Default, Clone, PartialEq, Deserialize, Serialize)]
 pub struct RawTransaction {
@@ -69,13 +60,6 @@
         tx.append(&sig.v);
         tx.append(&sig.r);
         tx.append(&sig.s);
-<<<<<<< HEAD
-        tx.complete_unbounded_list();
-        tx.out()
-    }
-
-    fn hash(&self, chain_id: u8) -> Vec<u8> {
-=======
         tx.finalize_unbounded_list();
         tx.out()
     }
@@ -105,7 +89,6 @@
     }
 
     pub fn hash(&self, chain_id: u8) -> Vec<u8> {
->>>>>>> 1cc16992
         let mut hash = RlpStream::new();
         hash.begin_unbounded_list();
         self.encode(&mut hash);
@@ -251,19 +234,12 @@
 
     #[test]
     fn test_signs_transaction_eth() {
-<<<<<<< HEAD
-
-=======
->>>>>>> 1cc16992
         use ethereum_types::*;
         use raw_transaction::RawTransaction;
         use serde_json;
         use std::fs::File;
         use std::io::Read;
-<<<<<<< HEAD
-=======
-
->>>>>>> 1cc16992
+
         #[derive(Deserialize)]
         struct Signing {
             signed: Vec<u8>,
@@ -282,19 +258,12 @@
 
     #[test]
     fn test_signs_transaction_ropsten() {
-<<<<<<< HEAD
-
-=======
->>>>>>> 1cc16992
         use ethereum_types::*;
         use raw_transaction::RawTransaction;
         use serde_json;
         use std::fs::File;
         use std::io::Read;
-<<<<<<< HEAD
-=======
-
->>>>>>> 1cc16992
+
         #[derive(Deserialize)]
         struct Signing {
             signed: Vec<u8>,
